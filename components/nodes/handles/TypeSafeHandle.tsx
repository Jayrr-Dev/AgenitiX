--- conflicted
+++ resolved
@@ -39,12 +39,9 @@
 } from "react-icons/lu";
 import { VscJson } from "react-icons/vsc";
 import { toast } from "sonner";
-<<<<<<< HEAD
 import type { JsonShapeSpec } from "@/features/business-logic-modern/infrastructure/node-core/NodeSpec";
 import { getNodeSpecMetadata } from "@/features/business-logic-modern/infrastructure/node-registry/nodespec-registry";
 import { useNodeToast as usePerNodeToast } from "@/hooks/useNodeToast";
-=======
->>>>>>> 48244c8d
 // Auto-generated at build time (can be empty in dev before first build)
 // eslint-disable-next-line @typescript-eslint/ban-ts-comment
 // @ts-ignore – file is generated post-install / build
@@ -789,7 +786,6 @@
         }
       }
 
-<<<<<<< HEAD
     // Optional JSON shape enforcement (resolve target shape dynamically if not provided)
     try {
       const { nodes } = storeApi.getState();
@@ -901,50 +897,14 @@
                 duration: TOAST_DURATION,
               });
               toastThrottle[key] = now;
-=======
-      // Optional JSON shape enforcement
-      try {
-        const wantsShape =
-          Boolean(options?.targetJsonShape) &&
-          !options?.acceptAnyJson &&
-          (targetDataType?.toLowerCase().startsWith("j") ||
-            targetDataType?.toLowerCase() === "json");
-        const isJsonSource =
-          sourceDataType?.toLowerCase().startsWith("j") ||
-          sourceDataType?.toLowerCase() === "json";
-        if (wantsShape && isJsonSource) {
-          const { nodes } = storeApi.getState();
-          const src = nodes.find((n: any) => n.id === connection.source);
-          const output = (src?.data?.output ?? {}) as Record<string, unknown>;
-          const cleanSrcHandle = sourceHandle
-            ? normalizeHandleId(sourceHandle)
-            : "output";
-          const candidate =
-            output[cleanSrcHandle] ?? output.output ?? Object.values(output)[0];
-          if (candidate !== undefined && isJson(candidate)) {
-            const ok = conformsToShape(candidate, options?.targetJsonShape);
-            if (!ok) {
-              const key = `json-shape:${sourceDataType}->${targetDataType}`;
-              const now = Date.now();
-              if (
-                !toastThrottle[key] ||
-                now - toastThrottle[key] > TOAST_DEBOUNCE_MS
-              ) {
-                toast.error("JSON shape mismatch", {
-                  description:
-                    "Output JSON does not match the target handle's expected shape.",
-                  duration: TOAST_DURATION,
-                });
-                toastThrottle[key] = now;
-              }
-              return false;
->>>>>>> 48244c8d
             }
+            return false;
           }
         }
-      } catch {
-        // Best effort – do not block if inspection fails
       }
+    } catch {
+      // Best effort – do not block if inspection fails
+    }
 
       return compatible;
     },
@@ -967,15 +927,9 @@
   id?: string;
   /** Optional custom tooltip text to append to default tooltip */
   customTooltip?: string;
-<<<<<<< HEAD
   /** Optional JSON shape for target validation */
   jsonShape?: JsonShapeSpec;
   /** If true, bypass JSON shape checks */
-=======
-  /** Optional JSON shape specification for validation */
-  jsonShape?: any;
-  /** Optional flag to accept any JSON structure */
->>>>>>> 48244c8d
   acceptAnyJson?: boolean;
 }
 
@@ -991,6 +945,8 @@
     customTooltip,
     jsonShape,
     acceptAnyJson,
+    jsonShape,
+    acceptAnyJson,
     ...props
   }) => {
     // Memoize handle type name calculation, basically prevent recalculation on re-renders
@@ -1006,12 +962,7 @@
     );
 
     const { isValidConnection } = useUltimateFlowConnectionPrevention({
-<<<<<<< HEAD
       targetJsonShape: props.type === "target" ? jsonShape : undefined,
-=======
-      targetJsonShape:
-        (props.type === "target" ? jsonShape : undefined) || undefined,
->>>>>>> 48244c8d
       acceptAnyJson: props.type === "target" ? Boolean(acceptAnyJson) : false,
     });
 
