--- conflicted
+++ resolved
@@ -28,60 +28,7 @@
   pauseOnHover?: boolean;
   className?: string;
 }) => {
-<<<<<<< HEAD
-	const containerRef = useRef<HTMLDivElement>(null);
-	const scrollerRef = useRef<HTMLUListElement>(null);
-	const [start, setStart] = useState(false);
 
-	useEffect(() => {
-		addAnimation();
-	}, []);
-
-	function addAnimation() {
-		if (containerRef.current && scrollerRef.current) {
-			const scrollerContent = Array.from(scrollerRef.current.children);
-
-			scrollerContent.forEach((item) => {
-				const duplicatedItem = item.cloneNode(true);
-				if (scrollerRef.current) {
-					scrollerRef.current.appendChild(duplicatedItem);
-				}
-			});
-
-			getDirection();
-			getSpeed();
-			setStart(true);
-		}
-	}
-
-	const getDirection = () => {
-		if (containerRef.current) {
-			if (direction === "left") {
-				containerRef.current.style.setProperty(
-					"--animation-direction",
-					"forwards"
-				);
-			} else {
-				containerRef.current.style.setProperty(
-					"--animation-direction",
-					"reverse"
-				);
-			}
-		}
-	};
-
-	const getSpeed = () => {
-		if (containerRef.current) {
-			if (speed === "fast") {
-				containerRef.current.style.setProperty("--animation-duration", "20s");
-			} else if (speed === "normal") {
-				containerRef.current.style.setProperty("--animation-duration", "40s");
-			} else {
-				containerRef.current.style.setProperty("--animation-duration", "80s");
-			}
-		}
-	};
-=======
   const containerRef = useRef<HTMLDivElement>(null);
   const scrollerRef = useRef<HTMLUListElement>(null);
 
@@ -125,8 +72,6 @@
 
     containerRef.current.style.setProperty("--animation-duration", duration);
   };
->>>>>>> ed7ccc65
-
   return (
     <div
       ref={containerRef}
