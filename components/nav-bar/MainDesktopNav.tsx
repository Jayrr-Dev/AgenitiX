import {
	NavigationMenu,
	NavigationMenuItem,
	NavigationMenuList,
} from "@/components/ui/navigation-menu";
import { cn } from "@/lib/utils";
import Link from "next/link";

const navItemStyle =
<<<<<<< HEAD
	"relative px-3 py-2 text-sm font-medium text-gray-700 dark:text-gray-300 hover:text-indigo-600 dark:hover:text-indigo-400 transition-colors duration-200";
=======
	"bg-green border-b-1 rounded-none p-2  border-transparent bg-fill-border hover:animate-fill-transparency font-thin text-xl";
>>>>>>> d3eb528e

interface MainDesktopNavProps {
	scrolled?: boolean;
}

export default function MainDesktopNav({ scrolled = false }: MainDesktopNavProps) {
	return (
<<<<<<< HEAD
		<NavigationMenu className={cn(
			"transition-all duration-300 w-full",
			scrolled ? "max-w-[66.67%] mx-auto px-4 py-1 rounded-full" : "w-full"
		)}>
			<NavigationMenuList className={cn(
				"flex flex-row items-center space-x-6 transition-all duration-300 w-full",
				scrolled ? "scale-95 justify-center" : ""
			)}>
=======
		<NavigationMenu>
			<NavigationMenuList className="flex flex-row flex-wrap gap-4 mb-2">
>>>>>>> d3eb528e
				<NavigationMenuItem>
					<Link href="/" className={navItemStyle}>
						Home
					</Link>
				</NavigationMenuItem>
				<NavigationMenuItem>
					<Link href="/dashboard" className={cn(navItemStyle)}>
						Dashboard
					</Link>
				</NavigationMenuItem>
			</NavigationMenuList>
		</NavigationMenu>
	);
}<|MERGE_RESOLUTION|>--- conflicted
+++ resolved
@@ -7,31 +7,12 @@
 import Link from "next/link";
 
 const navItemStyle =
-<<<<<<< HEAD
-	"relative px-3 py-2 text-sm font-medium text-gray-700 dark:text-gray-300 hover:text-indigo-600 dark:hover:text-indigo-400 transition-colors duration-200";
-=======
 	"bg-green border-b-1 rounded-none p-2  border-transparent bg-fill-border hover:animate-fill-transparency font-thin text-xl";
->>>>>>> d3eb528e
 
-interface MainDesktopNavProps {
-	scrolled?: boolean;
-}
-
-export default function MainDesktopNav({ scrolled = false }: MainDesktopNavProps) {
+export default function MainDesktopNav() {
 	return (
-<<<<<<< HEAD
-		<NavigationMenu className={cn(
-			"transition-all duration-300 w-full",
-			scrolled ? "max-w-[66.67%] mx-auto px-4 py-1 rounded-full" : "w-full"
-		)}>
-			<NavigationMenuList className={cn(
-				"flex flex-row items-center space-x-6 transition-all duration-300 w-full",
-				scrolled ? "scale-95 justify-center" : ""
-			)}>
-=======
 		<NavigationMenu>
 			<NavigationMenuList className="flex flex-row flex-wrap gap-4 mb-2">
->>>>>>> d3eb528e
 				<NavigationMenuItem>
 					<Link href="/" className={navItemStyle}>
 						Home
