--- conflicted
+++ resolved
@@ -17,10 +17,7 @@
 import aiManager from '../../../node-domain/ai/aiManager.node';
 import createJson from '../../../node-domain/create/createJson.node';
 import createMap from '../../../node-domain/create/createMap.node';
-<<<<<<< HEAD
 import mergeNode from '../../../node-domain/store/mergeNode.node';
-// Add new node imports here (Plop can auto-inject these)
-=======
 import viewObject from '../../../node-domain/view/viewObject.node';
 import viewArray from '../../../node-domain/view/viewArray.node';
 import emailPreview from '../../../node-domain/email/emailPreview.node';
@@ -29,7 +26,6 @@
 import toObject from '../../../node-domain/convert/toObject.node';
 import toArray from '../../../node-domain/convert/toArray.node';
 import toAny from '../../../node-domain/convert/toAny.node';
->>>>>>> 43f95dfd
 import aiAgent from "../../../node-domain/ai/aiAgent.node";
 import createText from "../../../node-domain/create/createText.node";
 import storeInMemory from "../../../node-domain/create/storeInMemory.node";
@@ -88,10 +84,8 @@
 			aiManager,
 			createJson,
 			createMap,
-<<<<<<< HEAD
 			mergeNode,
 			// Add new node types here
-=======
 			viewObject,
 			viewArray,
 			emailPreview,
@@ -100,7 +94,6 @@
 			toObject,
 			toArray,
 			toAny,
->>>>>>> 43f95dfd
 			aiAgent,
 			testNode,
 			testToast,
