--- conflicted
+++ resolved
@@ -4,12 +4,8 @@
 import aiTools from '../../../node-domain/ai/aiTools.node';
 import storeLocal from '../../../node-domain/store/storeLocal.node';
 import aiManager from '../../../node-domain/ai/aiManager.node';
-<<<<<<< HEAD
-import timeScheduler from '../../../node-domain/trigger/timeScheduler.node';
-=======
 import createObject from '../../../node-domain/create/createObject.node';
 import createMap from '../../../node-domain/create/createMap.node';
->>>>>>> d3eb528e
 // Add new node imports here (Plop can auto-inject these)
 import aiAgent from "../../../node-domain/ai/aiAgent.node";
 import createText from "../../../node-domain/create/createText.node";
@@ -21,11 +17,6 @@
 import emailReplier from "../../../node-domain/email/emailReplier.node";
 import emailTemplate from "../../../node-domain/email/emailTemplate.node";
 import emailBrand from "../../../node-domain/email/emailBrand.node";
-import emailUpdater from "../../../node-domain/email/emailUpdater.node";
-import emailList from "../../../node-domain/email/emailList.node";
-import emailData from "../../../node-domain/email/emailData.node";
-import emailBulk from "../../../node-domain/email/emailBulk.node";
-import emailAnalytics from "../../../node-domain/email/emailAnalytics.node";
 import testNode from "../../../node-domain/test/testNode.node";
 // Import all available node components
 // This should be automatically updated when new nodes are created via Plop
@@ -50,12 +41,8 @@
 			aiTools,
 			storeLocal,
 			aiManager,
-<<<<<<< HEAD
-			timeScheduler,
-=======
 			createObject,
 			createMap,
->>>>>>> d3eb528e
 			// Add new node types here
 			aiAgent,
 			testNode,
@@ -69,11 +56,6 @@
 			emailReplier,
 			emailTemplate,
 			emailBrand,
-			emailUpdater,
-			emailList,
-			emailData,
-			emailBulk,
-			emailAnalytics,
 			viewText,
 		}),
 		[]
