--- conflicted
+++ resolved
@@ -42,12 +42,8 @@
   const [hasLoaded, setHasLoaded] = useState(false);
   const [error, setError] = useState<string | null>(null);
 
-<<<<<<< HEAD
-  // Query canvas data from Convex
-=======
   // Query canvas data from Convex (one-shot: unsubscribe after first successful load)
   const shouldQuery = !!flow?.id && !hasLoaded;
->>>>>>> 34edb872
   const canvasData = useQuery(
     api.flows.loadFlowCanvas,
     shouldQuery
@@ -63,11 +59,7 @@
     // [Hydration gate] , basically wait for persisted store to be ready
     // Since persistence is disabled, immediately set hydrated to true
     if (!hasHydrated) {
-<<<<<<< HEAD
-      // Force hydration if we have canvas data but store isn't hydrated yet
-=======
       // Force hydration since we're not using persistence
->>>>>>> 34edb872
       const setHasHydrated = useFlowStore.getState().setHasHydrated;
       setHasHydrated(true);
     }
@@ -75,11 +67,6 @@
     if (canvasData === undefined) return;
     // Avoid re-applying after a successful load (reset on flow id change)
     if (hasLoaded) return;
-
-<<<<<<< HEAD
-
-=======
->>>>>>> 34edb872
     try {
       // Always trust server response for current flow, basically avoid leaking previous flow state
       const serverNodes = Array.isArray((canvasData as any).nodes)
@@ -173,7 +160,6 @@
     } catch {}
   }, [flow?.id, hasHydrated, setNodes, setEdges]);
 
-<<<<<<< HEAD
   // Log final state
   const nodes = useFlowStore((s) => s.nodes);
   const edges = useFlowStore((s) => s.edges);
@@ -184,9 +170,6 @@
       return { user, flow, canvasData, nodes, edges };
     };
   }
-
-=======
->>>>>>> 34edb872
   return {
     isLoading: canvasData === undefined && !hasLoaded && !error,
     error,
