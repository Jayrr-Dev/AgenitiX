--- conflicted
+++ resolved
@@ -34,15 +34,7 @@
 
 // Pre-computed keyboard mappings for performance, basically avoid object recreation
 const VARIANT_MAP: Record<string, SidebarVariant> = {
-<<<<<<< HEAD
 	"1": "A", "2": "B", "3": "C", "4": "D",
-=======
-  "1": "A",
-  "2": "B",
-  "3": "C",
-  "4": "D",
-  "5": "E",
->>>>>>> 31f91ad7
 } as const;
 
 const NODE_CREATION_KEYS = [
@@ -126,7 +118,6 @@
   onToggle: _onToggle,
   isReadOnly = false,
 }: SidebarTabsProps) {
-<<<<<<< HEAD
 	// IMPROVED VARIANT HANDLING - More defensive programming
 	const normalizedVariant = (
 		typeof variant === "string" ? variant.toUpperCase() : String(variant).toUpperCase()
@@ -417,324 +408,6 @@
 		</Tabs>
 	);
 }
-=======
-  // IMPROVED VARIANT HANDLING - More defensive programming
-  const normalizedVariant = (
-    typeof variant === "string"
-      ? variant.toUpperCase()
-      : String(variant).toUpperCase()
-  ) as SidebarVariant;
-  const variantConfig = VARIANT_CONFIG[normalizedVariant];
-
-  // ROBUST FALLBACK LOGIC - Handle multiple failure cases
-  const tabs = useMemo(() => {
-    if (variantConfig?.tabs) {
-      return variantConfig.tabs;
-    }
-
-    if (process.env.NODE_ENV !== "production") {
-      console.warn(
-        `Invalid variant '${variant}' (normalized to '${normalizedVariant}') - not found in VARIANT_CONFIG. Available variants:`,
-        Object.keys(VARIANT_CONFIG)
-      );
-    }
-
-    // Try fallback variants in order of preference
-    const fallbackVariants: SidebarVariant[] = ["A", "B", "C", "D", "E"];
-    for (const fallbackVariant of fallbackVariants) {
-      const fallbackConfig = VARIANT_CONFIG[fallbackVariant];
-      if (fallbackConfig?.tabs) {
-        if (process.env.NODE_ENV !== "production") {
-          console.warn(`Using fallback variant '${fallbackVariant}'`);
-        }
-        return fallbackConfig.tabs;
-      }
-    }
-
-    // Ultimate fallback - empty array
-    if (process.env.NODE_ENV !== "production") {
-      console.error(
-        "No valid variant configurations found! Using empty tabs array."
-      );
-    }
-    return [];
-  }, [variant, normalizedVariant, variantConfig]);
-
-  // Removed theme hooks - using semantic tokens directly
-
-  // CONSOLIDATED STATE MANAGEMENT
-  const [uiState, setUiState] = useState({
-    hovered: null as HoveredStencil | null,
-    isSearchModalOpen: false,
-    isSearchVisible: false,
-  });
-
-  // Store current stencils for keyboard shortcuts
-  const currentStencilsRef = useRef<Record<string, NodeStencil[]>>({});
-
-  // Optimized key throttling with stable reference, basically prevent Map recreation
-  const keyThrottleRef = useRef<Map<string, number>>(new Map());
-
-  // Memoized existing node types for efficient duplicate checking, basically O(1) lookups
-  const existingCustomNodeTypes = useMemo(
-    () => new Set(customNodes.map((node) => node.nodeType)),
-    [customNodes]
-  );
-
-  // IMPROVED DRAG START HANDLER
-  const handleNativeDragStart = useCallback(
-    (e: React.DragEvent<HTMLDivElement>, nodeType: string) => {
-      e.dataTransfer.setData("application/reactflow", nodeType);
-      e.dataTransfer.effectAllowed = "move";
-    },
-    []
-  );
-
-  // IMPROVED STENCIL UPDATE CALLBACK
-  const updateTabStencils = useCallback(
-    (tabKey: string, stencils: NodeStencil[]) => {
-      currentStencilsRef.current[tabKey] = stencils;
-    },
-    []
-  );
-
-  // HELPER FUNCTIONS FOR UI STATE
-  const setHovered = useCallback((hovered: HoveredStencil | null) => {
-    setUiState((prev) => ({ ...prev, hovered }));
-  }, []);
-
-  const setIsSearchModalOpen = useCallback((isSearchModalOpen: boolean) => {
-    setUiState((prev) => ({ ...prev, isSearchModalOpen }));
-  }, []);
-
-  const setIsSearchVisible = useCallback((isSearchVisible: boolean) => {
-    setUiState((prev) => ({ ...prev, isSearchVisible }));
-  }, []);
-
-  // IMPROVED KEY THROTTLING LOGIC
-  const isKeyThrottled = useCallback((key: string): boolean => {
-    const now = Date.now();
-    const lastTime = keyThrottleRef.current.get(key);
-
-    if (lastTime && now - lastTime < KEY_REPEAT_COOLDOWN) {
-      return true; // Key is throttled
-    }
-
-    keyThrottleRef.current.set(key, now);
-    return false; // Key is not throttled
-  }, []);
-
-  // Stabilize frequently changing values in refs so the keydown listener
-  // is attached once and always reads the latest values.
-  const tabsRef = useRef(tabs);
-  const activeTabRef = useRef(activeTab);
-  const variantRef = useRef(variant);
-  const customNodesRef = useRef(customNodes);
-  const isSearchVisibleRef = useRef(uiState.isSearchVisible);
-  const isReadOnlyRef = useRef(isReadOnly);
-  const onTabChangeRef = useRef(onTabChange);
-  const onDoubleClickCreateRef = useRef(onDoubleClickCreate);
-  const onVariantChangeRef = useRef(onVariantChange);
-
-  useEffect(() => { tabsRef.current = tabs; }, [tabs]);
-  useEffect(() => { activeTabRef.current = activeTab; }, [activeTab]);
-  useEffect(() => { variantRef.current = variant; }, [variant]);
-  useEffect(() => { customNodesRef.current = customNodes; }, [customNodes]);
-  useEffect(() => { isSearchVisibleRef.current = uiState.isSearchVisible; }, [uiState.isSearchVisible]);
-  useEffect(() => { isReadOnlyRef.current = isReadOnly; }, [isReadOnly]);
-  useEffect(() => { onTabChangeRef.current = onTabChange; }, [onTabChange]);
-  useEffect(() => { onDoubleClickCreateRef.current = onDoubleClickCreate; }, [onDoubleClickCreate]);
-  useEffect(() => { onVariantChangeRef.current = onVariantChange; }, [onVariantChange]);
-
-  // IMPROVED KEYBOARD SHORTCUTS - Single listener
-  useEffect(() => {
-    const handleKeyDown = (e: KeyboardEvent) => {
-      if (isReadOnlyRef.current) return;
-
-      const activeElement = document.activeElement as HTMLElement | null;
-      const isTypingInAnyInput =
-        activeElement &&
-        (activeElement.tagName === "INPUT" ||
-          activeElement.tagName === "TEXTAREA" ||
-          activeElement.getAttribute("contenteditable") === "true" ||
-          (activeElement as HTMLElement).contentEditable === "true");
-
-      if (e.repeat && !isTypingInAnyInput) {
-        const isAltQBackspace = e.altKey && e.key.toLowerCase() === "q";
-        if (
-          NODE_CREATION_KEYS.includes(e.key.toLowerCase() as any) &&
-          !e.ctrlKey &&
-          !e.metaKey &&
-          !e.altKey &&
-          !e.shiftKey &&
-          !isAltQBackspace
-        ) {
-          e.preventDefault();
-          return;
-        }
-      }
-
-      const currentKey = e.key ? e.key.toLowerCase() : "";
-      const isAltQBackspace = e.altKey && currentKey === "q";
-      const notTyping = !isTypingInAnyInput;
-      const notAltQ = !isAltQBackspace;
-      const keyThrottled = isKeyThrottled(currentKey);
-      const shouldThrottle = notTyping && notAltQ && keyThrottled;
-      if (shouldThrottle) {
-        e.preventDefault();
-        return;
-      }
-
-      if (isTypingInAnyInput && !e.ctrlKey && !e.metaKey && !e.altKey && !e.shiftKey) {
-        return;
-      }
-
-      // Variant switching shortcuts (Alt+1-5)
-      if (e.altKey && e.key >= "1" && e.key <= "5") {
-        e.preventDefault();
-        const targetVariant = VARIANT_MAP[e.key];
-        if (targetVariant) {
-          onVariantChangeRef.current(targetVariant);
-        }
-        return;
-      }
-
-      // Tab shortcuts (1-5 for tabs, 6 for search)
-      if (e.key >= "1" && e.key <= "6") {
-        e.preventDefault();
-        if (e.key === "6") {
-          setIsSearchVisible(true);
-        } else {
-          const tabIndex = Number.parseInt(e.key) - 1;
-          const localTabs = tabsRef.current;
-          if (tabIndex < localTabs.length) {
-            onTabChangeRef.current(localTabs[tabIndex].key);
-          }
-        }
-        return;
-      }
-
-      // Skip QWERTY shortcuts with modifiers or when search is visible
-      if (e.ctrlKey || e.metaKey || e.shiftKey || e.altKey || isSearchVisibleRef.current) {
-        return;
-      }
-
-      const isCustomTab = variantRef.current === "E" && activeTabRef.current === "custom";
-      if (isCustomTab) {
-        if (currentKey === "q") {
-          e.preventDefault();
-          setIsSearchModalOpen(true);
-          return;
-        }
-        const position = CUSTOM_GRID_KEY_MAP[currentKey];
-        const localCustom = customNodesRef.current;
-        if (position !== undefined && position < localCustom.length) {
-          e.preventDefault();
-          onDoubleClickCreateRef.current(localCustom[position].nodeType);
-        }
-      } else {
-        const position = REGULAR_GRID_KEY_MAP[currentKey];
-        if (position !== undefined) {
-          const currentStencils = currentStencilsRef.current[activeTabRef.current] || [];
-          if (position < currentStencils.length) {
-            e.preventDefault();
-            onDoubleClickCreateRef.current(currentStencils[position].nodeType);
-          }
-        }
-      }
-    };
-
-    document.addEventListener("keydown", handleKeyDown);
-    return () => document.removeEventListener("keydown", handleKeyDown);
-  }, [isKeyThrottled]);
-
-  if (isHidden) {
-    return null;
-  }
-
-  return (
-    <Tabs value={activeTab} onValueChange={onTabChange}>
-      <aside className={SIDEBAR_STYLES}>
-        <StencilInfoPanel stencil={uiState.hovered} />
-
-        <TabsList className={TABS_LIST_STYLES}>
-          {tabs.map(({ key, label }, index) => {
-            const shortcutNumber = index + 1;
-
-            return (
-              <TabsTrigger
-                key={key}
-                value={key}
-                title={`${label} (${shortcutNumber})`}
-                className={TAB_TRIGGER_STYLES}
-              >
-                {label}
-              </TabsTrigger>
-            );
-          })}
-
-          {/* Search Button */}
-          <button
-            type="button"
-            onClick={() => setIsSearchVisible(true)}
-            className={SEARCH_BUTTON_STYLES}
-            title="Search (6)"
-          >
-            <Search className="h-4 w-4 text-[var(--infra-sidebar-text)]" />
-          </button>
-        </TabsList>
-
-        <div className={CONTENT_AREA_STYLES}>
-          {(() => {
-            // [Explanation], basically only render the active tab to avoid mounting hidden tabs
-            const key = activeTab;
-            const isCustomTab = variant === "E" && key === "custom";
-            return (
-              <SidebarTabContent
-                key={key}
-                variant={variant}
-                tabKey={key}
-                onNativeDragStart={handleNativeDragStart}
-                onDoubleClickCreate={onDoubleClickCreate}
-                setHovered={setHovered}
-                isCustomTab={isCustomTab}
-                customNodes={isCustomTab ? customNodes : undefined}
-                onAddCustomNode={
-                  isCustomTab ? () => setIsSearchModalOpen(true) : undefined
-                }
-                onRemoveCustomNode={
-                  isCustomTab ? onRemoveCustomNode : undefined
-                }
-                onReorderCustomNodes={
-                  isCustomTab ? onReorderCustomNodes : undefined
-                }
-                onStencilsChange={isCustomTab ? undefined : updateTabStencils}
-                isReadOnly={isReadOnly}
-              />
-            );
-          })()}
-
-          {/* Search Overlay */}
-          <SearchBar
-            isVisible={uiState.isSearchVisible}
-            onClose={() => setIsSearchVisible(false)}
-            onNativeDragStart={handleNativeDragStart}
-            onDoubleClickCreate={onDoubleClickCreate}
-            setHovered={setHovered}
-            isReadOnly={isReadOnly}
-          />
-        </div>
-
-        <NodeSearchModal
-          isOpen={uiState.isSearchModalOpen}
-          onClose={() => setIsSearchModalOpen(false)}
-          onAddNode={onAddCustomNode}
-          existingNodes={Array.from(existingCustomNodeTypes)}
-        />
-      </aside>
-    </Tabs>
-  );
-}
 
 // Precise memoization to avoid unnecessary re-renders from parent updates
 function areSidebarTabsEqual(prev: SidebarTabsProps, next: SidebarTabsProps): boolean {
@@ -759,5 +432,4 @@
 }
 
 export const SidebarTabs = memo(SidebarTabsComponent, areSidebarTabsEqual);
-SidebarTabs.displayName = "SidebarTabs";
->>>>>>> 31f91ad7
+SidebarTabs.displayName = "SidebarTabs";