/**
 * NodeSpec Registry - Pure Single Source of Truth
 *
 * This registry directly uses NodeSpec from each .node.tsx file as the single source of truth.
 * No duplication, no manual maintenance - everything comes from NodeSpec.
 */

import { spec as aiAgentSpec } from "../../node-domain/ai/aiAgent.node";
import { spec as triggerPulseSpec } from "../../node-domain/trigger/triggerPulse.node";
import { spec as timeSchedulerSpec } from "../../node-domain/trigger/timeScheduler.node";
import { spec as aiToolsSpec } from "../../node-domain/ai/aiTools.node";
import { spec as storeLocalSpec } from "../../node-domain/store/storeLocal.node";
import { spec as aiManagerSpec } from "../../node-domain/ai/aiManager.node";
import { spec as createJsonpec } from "../../node-domain/create/createJson.node";
import { spec as createMapSpec } from "../../node-domain/create/createMap.node";
import { spec as viewObjectSpec } from "../../node-domain/view/viewObject.node";
import { spec as viewArraySpec } from "../../node-domain/view/viewArray.node";
import { spec as emailPreviewSpec } from "../../node-domain/email/emailPreview.node";
import { spec as toBooleanSpec } from "../../node-domain/convert/toBoolean.node";
import { spec as toTextSpec } from "../../node-domain/convert/toText.node";
import { spec as toObjectSpec } from "../../node-domain/convert/toObject.node";
import { spec as toArraySpec } from "../../node-domain/convert/toArray.node";
import { spec as toAnySpec } from "../../node-domain/convert/toAny.node";
<<<<<<< HEAD
import { spec as timeDelaySpec } from "../../node-domain/time/timeDelay.node";
import { spec as timeIntervalSpec } from "../../node-domain/time/timeInterval.node";
import { spec as timeThrottleSpec } from "../../node-domain/time/timeThrottle.node";
import { spec as timeDebounceSpec } from "../../node-domain/time/timeDebounce.node";
import { spec as timeStopwatchSpec } from "../../node-domain/time/timeStopwatch.node";
import { spec as timeTimeoutSpec } from "../../node-domain/time/timeTimeout.node";
=======
import { spec as emailMessageSpec } from "../../node-domain/email/emailMessage.node";
>>>>>>> 34edb872
import { spec as createTextSpec } from "../../node-domain/create/createText.node";
import { spec as storeInMemorySpec } from "../../node-domain/create/storeInMemory.node";
import { spec as emailAccountSpec } from "../../node-domain/email/emailAccount.node";
import { spec as emailCreatorSpec } from "../../node-domain/email/emailCreator.node";
import { spec as emailReaderSpec } from "../../node-domain/email/emailReader.node";
import { spec as emailSenderSpec } from "../../node-domain/email/emailSender.node";
import { spec as emailReplierSpec } from "../../node-domain/email/emailReplier.node";
import { spec as emailTemplateSpec } from "../../node-domain/email/emailTemplate.node";
import { spec as emailBrandSpec } from "../../node-domain/email/emailBrand.node";
import { spec as emailAnalyticsSpec } from "../../node-domain/email/emailAnalytics.node";
import { spec as emailBulkSpec } from "../../node-domain/email/emailBulk.node";
import { spec as emailDataSpec } from "../../node-domain/email/emailData.node";
import { spec as emailListSpec } from "../../node-domain/email/emailList.node";
import { spec as emailUpdaterSpec } from "../../node-domain/email/emailUpdater.node";
import { spec as flowConditionalSpec } from "../../node-domain/flow/flowConditional.node";
import { spec as testNodeSpec } from "../../node-domain/test/testNode.node";
import { spec as testToastSpec } from "../../node-domain/test/testToast.node";
import { spec as triggerToggleSpec } from "../../node-domain/trigger/triggerToggle.node";
import { spec as viewBooleanSpec } from "../../node-domain/view/viewBoolean.node";
import { spec as viewTextSpec } from "../../node-domain/view/viewText.node";
import { spec as logicAndSpec } from "../../node-domain/logic/logicAnd.node";
import { spec as logicOrSpec } from "../../node-domain/logic/logicOr.node";
import { spec as logicNotSpec } from "../../node-domain/logic/logicNot.node";
import { spec as logicXorSpec } from "../../node-domain/logic/logicXor.node";
import { spec as logicXnorSpec } from "../../node-domain/logic/logicXnor.node";
import type { NodeSpec } from "../node-core/NodeSpec";

// Collect all specs in one place
const nodeSpecs: Record<string, NodeSpec> = {
	flowConditional: flowConditionalSpec,
	viewBoolean: viewBooleanSpec,
	triggerPulse: triggerPulseSpec,
	timeScheduler: timeSchedulerSpec,
	aiTools: aiToolsSpec,
	storeLocal: storeLocalSpec,
	aiManager: aiManagerSpec,
	createJson: createJsonpec,
	createMap: createMapSpec,
	viewObject: viewObjectSpec,
	viewArray: viewArraySpec,
	emailPreview: emailPreviewSpec,
	toBoolean: toBooleanSpec,
	toText: toTextSpec,
	toObject: toObjectSpec,
	toArray: toArraySpec,
	toAny: toAnySpec,
<<<<<<< HEAD
	timeDelay: timeDelaySpec,
	timeInterval: timeIntervalSpec,
	timeThrottle: timeThrottleSpec,
	timeDebounce: timeDebounceSpec,
	timeStopwatch: timeStopwatchSpec,
	timeTimeout: timeTimeoutSpec,
=======
	emailMessage: emailMessageSpec,
>>>>>>> 34edb872
	// Add new node specs here (auto-updated by Plop)
	createText: createTextSpec,
	aiAgent: aiAgentSpec,
	storeInMemory: storeInMemorySpec,
	emailAccount: emailAccountSpec,
	emailReader: emailReaderSpec,
	emailCreator: emailCreatorSpec,
	emailSender: emailSenderSpec,
	emailReplier: emailReplierSpec,
	emailTemplate: emailTemplateSpec,
	emailBrand: emailBrandSpec,
	emailAnalytics: emailAnalyticsSpec,
	emailBulk: emailBulkSpec,
	emailData: emailDataSpec,
	emailList: emailListSpec,
	emailUpdater: emailUpdaterSpec,
	testNode: testNodeSpec,
	testToast: testToastSpec,
	triggerToggle: triggerToggleSpec,
	viewText: viewTextSpec,
	logicAnd: logicAndSpec,
	logicOr: logicOrSpec,
	logicNot: logicNotSpec,
	logicXor: logicXorSpec,
	logicXnor: logicXnorSpec,
};

// Enhanced metadata that combines NodeSpec with additional UI properties
export interface NodeSpecMetadata {
	kind: string;
	displayName: string;
	label?: string;
	category: string;
	description: string;
	icon: string;
	author?: string;
	feature?: string;
	tags?: string[];
	version?: number;
	runtime?: {
		execute?: string;
	};
	controls?: {
		autoGenerate?: boolean;
		excludeFields?: string[];
		customFields?: Array<{
			key: string;
			type: string;
			label?: string;
			placeholder?: string;
			ui?: Record<string, any>;
		}>;
	};
	/** legacy alias of kind */
	nodeType: string;
	/** optional component name for legacy sidebar */
	component?: string;
	size: {
		expanded: { width: number; height: number | "auto" };
		collapsed: { width: number; height: number };
	};
	handles: Array<{
		id: string;
		type: "source" | "target";
		dataType?: string;
		code?: string;
		tsSymbol?: string;
		position: "left" | "right" | "top" | "bottom";
		tooltip?: string;
	}>;
	initialData: Record<string, any>;
	/** Legacy alias for initialData (enables gradual migration) */
	data?: Record<string, any>;
	inspector: {
		key: string;
	};
	ui?: {
		defaultCollapsed?: boolean;
		folder?: string;
		order?: number;
	};
	/** legacy sidebar object */
	sidebar?: {
		folder?: string;
		order?: number;
	};
}

// Default metadata for nodes (can be overridden)
const defaultNodeMetadata = {
	description: "Node description",
	icon: "LuWrench",
	ui: {
		defaultCollapsed: false,
		folder: "general",
		order: 1,
	},
};

// Node-specific metadata overrides
const nodeMetadataOverrides: Record<string, Partial<NodeSpecMetadata>> = {
	// Add more node-specific overrides here
};

/**
 * Get all available NodeSpec metadata (legacy function - includes all nodes)
 * @deprecated Use getAllNodeSpecMetadataWithFeatureFlags() for feature flag filtering
 */
export function getAllNodeSpecMetadata(): NodeSpecMetadata[] {
	return Object.keys(nodeSpecs)
		.map((nodeType) => {
			const metadata = getNodeMetadata(nodeType);
			if (!metadata) {
				console.warn(`No metadata found for node type: ${nodeType}`);
				return null;
			}
			return metadata;
		})
		.filter((metadata): metadata is NodeSpecMetadata => metadata !== null);
}

/**
 * Check if a node type exists in the registry
 */
export function hasNodeSpec(nodeType: string): boolean {
	return nodeType in nodeSpecs;
}

/**
 * Get nodes by category
 */
export function getNodesByCategory(category: string): NodeSpecMetadata[] {
	return getAllNodeSpecMetadata().filter((node) => node.category === category);
}

/**
 * Get nodes by folder
 */
export function getNodesByFolder(folder: string): NodeSpecMetadata[] {
	return getAllNodeSpecMetadata().filter((node) => node.ui?.folder === folder);
}

/**
 * Get all available node metadata (legacy alias)
 */
export function getAllNodeMetadata(): NodeSpecMetadata[] {
	return getAllNodeSpecMetadata();
}

/**
 * Get sidebar statistics for debugging
 */
export function getSidebarStatistics() {
	const allNodes = getAllNodeSpecMetadata();
	const categories = [...new Set(allNodes.map((node) => node.category))];
	const folders = [...new Set(allNodes.map((node) => node.ui?.folder).filter(Boolean))];

	return {
		totalNodes: allNodes.length,
		categories,
		folders,
	};
}

/**
 * Validate sidebar configuration
 */
export function validateSidebarConfiguration() {
	const allNodes = getAllNodeSpecMetadata();
	const errors: string[] = [];

	// Check for duplicate node types
	const nodeTypes = allNodes.map((node) => node.kind);
	const duplicates = nodeTypes.filter((type, index) => nodeTypes.indexOf(type) !== index);
	if (duplicates.length > 0) {
		errors.push(`Duplicate node types found: ${duplicates.join(", ")}`);
	}

	// Check for missing required fields
	allNodes.forEach((node) => {
		if (!node.displayName) {
			errors.push(`Node ${node.kind} is missing displayName`);
		}
		if (!node.category) {
			errors.push(`Node ${node.kind} is missing category`);
		}
	});

	return {
		isValid: errors.length === 0,
		errors,
	};
}

// Export the specs for direct access if needed
export { nodeSpecs };

// Compatibility functions to match old registry interface
export function getNodeMetadata(nodeType: string): NodeSpecMetadata | null {
	const spec = nodeSpecs[nodeType as keyof typeof nodeSpecs];
	if (!spec) {
		return null;
	}

	const overrides = nodeMetadataOverrides[nodeType] || {};
	const defaults = defaultNodeMetadata;

	return {
		kind: spec.kind,
		displayName: spec.displayName,
		label: spec.label,
		category: spec.category,
		description: spec.description || overrides.description || defaults.description,
		icon: spec.icon || overrides.icon || defaults.icon,
		author: spec.author,
		feature: spec.feature,
		tags: spec.tags,
		version: spec.version,
		runtime: spec.runtime,
		controls: spec.controls,
		nodeType: spec.kind,
		component: spec.kind,
		size: {
			expanded: {
				width: spec.size.expanded.width,
				height: (spec.size.expanded as any).height ?? (spec.size.expanded as any).minHeight ?? 60,
			},
			collapsed: {
				width: spec.size.collapsed.width,
				height: (spec.size.collapsed as any).height ?? (spec.size.collapsed as any).minHeight ?? 60,
			},
		},
		handles: spec.handles,
		initialData: spec.initialData,
		data: spec.initialData,
		inspector: spec.inspector,
		ui: {
			...defaults.ui,
			...overrides.ui,
		},
		sidebar: {
			folder: spec.kind,
			order: 1,
		},
	};
}

// Legacy helpers for quick validation & map
export function validateNode(nodeType: string) {
	const meta = getNodeMetadata(nodeType);
	return {
		isValid: !!meta,
		warnings: meta ? [] : [`Node type '${nodeType}' not found`],
		suggestions: meta ? [] : ["Generate the node via Plop and ensure it is registered."],
	};
}

// Map keyed by nodeType for convenience (mirrors old modernNodeRegistry constant)
export const modernNodeRegistry = new Map(getAllNodeMetadata().map((m) => [m.kind, m]));

/**
 * Get feature flag configuration for a node type
 */
export function getNodeFeatureFlag(nodeType: string): any {
	const spec = nodeSpecs[nodeType as keyof typeof nodeSpecs];
	return spec?.featureFlag || null;
}

/**
 * Alias for getNodeMetadata to maintain compatibility with existing code
 */
export const getNodeSpecMetadata = getNodeMetadata;

// Debug: Make functions available in browser console for debugging (after all exports)
if (typeof window !== 'undefined') {
	// Use setTimeout to ensure functions are defined after module initialization
	setTimeout(() => {
		(window as any).getNodeSpecMetadata = getNodeSpecMetadata;
		(window as any).nodeSpecs = nodeSpecs;
		(window as any).hasNodeSpec = hasNodeSpec;
	}, 0);
}<|MERGE_RESOLUTION|>--- conflicted
+++ resolved
@@ -21,16 +21,15 @@
 import { spec as toObjectSpec } from "../../node-domain/convert/toObject.node";
 import { spec as toArraySpec } from "../../node-domain/convert/toArray.node";
 import { spec as toAnySpec } from "../../node-domain/convert/toAny.node";
-<<<<<<< HEAD
+// TIME node specs
 import { spec as timeDelaySpec } from "../../node-domain/time/timeDelay.node";
 import { spec as timeIntervalSpec } from "../../node-domain/time/timeInterval.node";
 import { spec as timeThrottleSpec } from "../../node-domain/time/timeThrottle.node";
 import { spec as timeDebounceSpec } from "../../node-domain/time/timeDebounce.node";
 import { spec as timeStopwatchSpec } from "../../node-domain/time/timeStopwatch.node";
 import { spec as timeTimeoutSpec } from "../../node-domain/time/timeTimeout.node";
-=======
+// EMAIL node specs
 import { spec as emailMessageSpec } from "../../node-domain/email/emailMessage.node";
->>>>>>> 34edb872
 import { spec as createTextSpec } from "../../node-domain/create/createText.node";
 import { spec as storeInMemorySpec } from "../../node-domain/create/storeInMemory.node";
 import { spec as emailAccountSpec } from "../../node-domain/email/emailAccount.node";
@@ -77,16 +76,15 @@
 	toObject: toObjectSpec,
 	toArray: toArraySpec,
 	toAny: toAnySpec,
-<<<<<<< HEAD
+	// TIME nodes
 	timeDelay: timeDelaySpec,
 	timeInterval: timeIntervalSpec,
 	timeThrottle: timeThrottleSpec,
 	timeDebounce: timeDebounceSpec,
 	timeStopwatch: timeStopwatchSpec,
 	timeTimeout: timeTimeoutSpec,
-=======
+	// EMAIL nodes
 	emailMessage: emailMessageSpec,
->>>>>>> 34edb872
 	// Add new node specs here (auto-updated by Plop)
 	createText: createTextSpec,
 	aiAgent: aiAgentSpec,
