--- conflicted
+++ resolved
@@ -33,11 +33,8 @@
 import { spec as triggerWebhookSpec } from "../../node-domain/trigger/triggerWebhook.node";
 // EMAIL node specs
 import { spec as emailMessageSpec } from "../../node-domain/email/emailMessage.node";
-<<<<<<< HEAD
-import { spec as emailDraftSpec } from "../../node-domain/email/emailDraft.node";
-=======
+
 import { spec as storeSheetSpec } from "../../node-domain/store/storeSheet.node";
->>>>>>> bcb33235
 import { spec as createTextSpec } from "../../node-domain/create/createText.node";
 import { spec as storeInMemorySpec } from "../../node-domain/create/storeInMemory.node";
 import { spec as emailAccountSpec } from "../../node-domain/email/emailAccount.node";
@@ -96,11 +93,8 @@
 	triggerWebhook: triggerWebhookSpec,
 	// EMAIL nodes
 	emailMessage: emailMessageSpec,
-<<<<<<< HEAD
-	emailDraft: emailDraftSpec,
-=======
+
 	storeSheet: storeSheetSpec,
->>>>>>> bcb33235
 	// Add new node specs here (auto-updated by Plop)
 	createText: createTextSpec,
 	aiAgent: aiAgentSpec,
