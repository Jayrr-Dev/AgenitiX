--- conflicted
+++ resolved
@@ -766,12 +766,7 @@
 let lastToastKey = "";
 let lastDirectionToastKey = "";
 let toastTimeout: number | null = null;
-<<<<<<< HEAD
-let globalToastThrottle: number | null = null;
-let lastToastTime = 0;
-=======
 let directionToastTimeout: number | null = null;
->>>>>>> 3232c693
 
 /**
  * Enhanced toast deduplication with global throttling for rapid hover events
@@ -813,59 +808,6 @@
 }
 
 /**
-<<<<<<< HEAD
- * Close all active connection-related toasts
- */
-function closeAllConnectionToasts() {
-  // Clear any pending debounced toasts
-  if (hoverToastDebounce) {
-    clearTimeout(hoverToastDebounce);
-    hoverToastDebounce = null;
-  }
-  
-  // Reset throttling timers
-  if (toastTimeout) {
-    clearTimeout(toastTimeout);
-    toastTimeout = null;
-  }
-  
-  if (globalToastThrottle) {
-    clearTimeout(globalToastThrottle);
-    globalToastThrottle = null;
-  }
-  
-  // Reset tracking variables
-  lastToastKey = "";
-  lastToastTime = 0;
-  
-  // Dismiss all active toasts using Sonner's dismiss method
-  toast.dismiss();
-}
-
-/**
- * Debounced toast for hover scenarios - prevents rapid-fire toasts during hover
- * 
- * Use this for:
- * - Handle hover events
- * - Drag operations over handles
- * - Any rapid/repeated interaction scenarios
- * 
- * This adds a 150ms debounce on top of the global throttling system.
- */
-let hoverToastDebounce: number | null = null;
-
-function showHoverDebouncedToast(sourceType: string, targetType: string) {
-  // Clear any existing hover debounce
-  if (hoverToastDebounce) {
-    clearTimeout(hoverToastDebounce);
-  }
-  
-  // Set a debounce for hover scenarios
-  hoverToastDebounce = window.setTimeout(() => {
-    showOriginalStyledToast(sourceType, targetType);
-    hoverToastDebounce = null;
-  }, 150); // 150ms debounce for hover scenarios
-=======
  * Prevent duplicate direction error toasts (input/output handle errors)
  */
 function shouldShowDirectionToast(toastKey: string): boolean {
@@ -881,7 +823,6 @@
   }, 1500); // Reset after 1.5 seconds
 
   return true;
->>>>>>> 3232c693
 }
 
 /**
@@ -981,15 +922,6 @@
       console.warn(
         `[UltimateFlowConnectionPrevention] BLOCKED: Source handle "${sourceHandle}" is not a valid output handle`
       );
-<<<<<<< HEAD
-      toast.error("🚫 Cannot connect from input handles", {
-        description:
-          "Start your connection from an output handle (○ on the right side of nodes)",
-        duration: 5000,
-        dismissible: true,
-        closeButton: true,
-      });
-=======
 
       // Only show toast if not recently shown
       if (shouldShowDirectionToast("input-handle-error")) {
@@ -999,7 +931,6 @@
           duration: 5000,
         });
       }
->>>>>>> 3232c693
       return false;
     }
 
@@ -1007,15 +938,6 @@
       console.warn(
         `[UltimateFlowConnectionPrevention] BLOCKED: Target handle "${targetHandle}" is not a valid input handle`
       );
-<<<<<<< HEAD
-      toast.error("🚫 Cannot connect to output handles", {
-        description:
-          "End your connection at an input handle (○ on the left side of nodes)",
-        duration: 5000,
-        dismissible: true,
-        closeButton: true,
-      });
-=======
 
       // Only show toast if not recently shown
       if (shouldShowDirectionToast("output-handle-error")) {
@@ -1025,7 +947,6 @@
           duration: 5000,
         });
       }
->>>>>>> 3232c693
       return false;
     }
 
