--- conflicted
+++ resolved
@@ -258,11 +258,7 @@
       {isExpanded ? (
         <div className={CONTENT_STYLES.content.expanded}>
           <div className={CONTENT_STYLES.header.container}>
-<<<<<<< HEAD
-        
-=======
        
->>>>>>> 76a782d9
             {/* {process.env.NODE_ENV === "development" && (
               <span className={`text-xs ${categoryTextColors.secondary}`}>
                 Health: {getHealthScore()}%
@@ -274,11 +270,7 @@
             value={validatedData.text}
             onChange={(e) => handleTextChange(e.target.value)}
             placeholder="Enter your text here..."
-<<<<<<< HEAD
-            className={`text-sm nowheel overflow-y-auto focus:border-transparent ${categoryTextColors.primary}`}
-=======
                           className={`scrollbar nowheel  bg-background rounded-md p-2 text-xs scrollbar-thumb-sky-700 scrollbar-track-sky-300 h-32 overflow-y-scroll focus:outline-none focus:ring-1 focus:ring-white-500 focus:ring-offset-0 ${categoryTextColors.primary}`}
->>>>>>> 76a782d9
            
           />
         </div>
