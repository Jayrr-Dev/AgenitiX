--- conflicted
+++ resolved
@@ -224,26 +224,6 @@
  * Get flow share information
  */
 export const getFlowShare = query({
-<<<<<<< HEAD
-	args: {
-		flow_id: v.id("flows"),
-		share_token: v.optional(v.string()),
-	},
-	handler: async (ctx, args) => {
-		if (args.share_token) {
-			const token = args.share_token as string;
-			return await ctx.db
-				.query("flow_shares")
-				.withIndex("by_share_token", (q) => q.eq("share_token", token))
-				.first();
-		}
-
-		return await ctx.db
-			.query("flow_shares")
-			.withIndex("by_flow_id", (q) => q.eq("flow_id", args.flow_id))
-			.first();
-	},
-=======
   args: {
     flow_id: v.id("flows"),
     share_token: v.optional(v.string()),
@@ -263,7 +243,6 @@
       .withIndex("by_flow_id", (q) => q.eq("flow_id", args.flow_id))
       .first();
   },
->>>>>>> 5d14be0c
 });
 
 /**
