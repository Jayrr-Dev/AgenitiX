--- conflicted
+++ resolved
@@ -42,12 +42,7 @@
 export const checkUserExists = query({
 	args: { email: v.string() },
 	handler: async (ctx, args) => {
-<<<<<<< HEAD
 		const normalizedEmail = normalizeEmail(args.email);
-=======
-		// Normalize email to lowercase for consistent lookup
-		const normalizedEmail = args.email.toLowerCase().trim();
->>>>>>> 89c47f4c
 		
 		const user = await ctx.db
 			.query("auth_users")
@@ -70,12 +65,7 @@
 		role: v.optional(v.string()),
 	},
 	handler: async (ctx, args) => {
-<<<<<<< HEAD
 		const normalizedEmail = normalizeEmail(args.email);
-=======
-		// Normalize email to lowercase for consistent storage
-		const normalizedEmail = args.email.toLowerCase().trim();
->>>>>>> 89c47f4c
 		
 		// Check if user already exists
 		const existingUser = await ctx.db
@@ -132,12 +122,7 @@
 		type: v.union(v.literal("login"), v.literal("verification")),
 	},
 	handler: async (ctx, args) => {
-<<<<<<< HEAD
 		const normalizedEmail = normalizeEmail(args.email);
-=======
-		// Normalize email to lowercase for consistent lookup
-		const normalizedEmail = args.email.toLowerCase().trim();
->>>>>>> 89c47f4c
 		
 		// Find user
 		const user = await ctx.db
