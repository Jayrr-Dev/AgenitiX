--- conflicted
+++ resolved
@@ -460,68 +460,70 @@
 
 // Validate email connection
 export const validateEmailConnection = mutation({
-<<<<<<< HEAD
-	args: {
-		token_hash: v.string(),
-		account_id: v.id("email_accounts"),
-	},
-	handler: async (ctx, args): Promise<EmailAccountResult> => {
-		try {
-			// Validate user session
-			const { user } = await validateUserSession(ctx, args.token_hash);
-
-			// Get account
-			const account = await ctx.db.get(args.account_id);
-			if (!account || account.user_id !== user._id) {
-				return {
-					success: false,
-					error: {
-						code: "ACCOUNT_NOT_FOUND",
-						message: "Email account not found or access denied",
-					},
-				};
-			}
-
-			// Update status to connecting
-			await ctx.db.patch(args.account_id, {
-				connection_status: "connecting" as ConnectionStatus,
-				updated_at: Date.now(),
-			});
-
-			// Decrypt credentials for validation
-			const credentials = decryptCredentials(account.encrypted_credentials);
-
-			// TODO: Implement actual connection validation based on provider
-			// For now, simulate validation
-			const isValid = await simulateConnectionValidation(account.provider, credentials);
-
-			const now = Date.now();
-
-			if (isValid.success) {
-				// Update successful connection
-				await ctx.db.patch(args.account_id, {
-					connection_status: "connected" as ConnectionStatus,
-					last_validated: now,
-					last_error: undefined,
-					updated_at: now,
-				});
-
-				return {
-					success: true,
-					data: {
-						accountId: args.account_id,
-						status: "connected",
-						message: "Connection validated successfully",
-						accountInfo: isValid.accountInfo,
-					},
-				};
-			}
-			// Update failed connection
-			await ctx.db.patch(args.account_id, {
-				connection_status: "error" as ConnectionStatus,
-				last_error: JSON.stringify(isValid.error),
-				updated_at: now,
-			});
+  args: {
+    token_hash: v.string(),
+    account_id: v.id("email_accounts"),
+  },
+  handler: async (ctx, args): Promise<EmailAccountResult> => {
+    try {
+      // Validate user session
+      const { user } = await validateUserSession(ctx, args.token_hash);
+
+      // Get account
+      const account = await ctx.db.get(args.account_id);
+      if (!account || account.user_id !== user._id) {
+        return {
+          success: false,
+          error: {
+            code: "ACCOUNT_NOT_FOUND",
+            message: "Email account not found or access denied",
+          },
+        };
+      }
+
+      // Update status to connecting
+      await ctx.db.patch(args.account_id, {
+        connection_status: "connecting" as ConnectionStatus,
+        updated_at: Date.now(),
+      });
+
+      // Decrypt credentials for validation
+      const credentials = decryptCredentials(account.encrypted_credentials);
+
+      // TODO: Implement actual connection validation based on provider
+      // For now, simulate validation
+      const isValid = await simulateConnectionValidation(
+        account.provider,
+        credentials
+      );
+
+      const now = Date.now();
+
+      if (isValid.success) {
+        // Update successful connection
+        await ctx.db.patch(args.account_id, {
+          connection_status: "connected" as ConnectionStatus,
+          last_validated: now,
+          last_error: undefined,
+          updated_at: now,
+        });
+
+        return {
+          success: true,
+          data: {
+            accountId: args.account_id,
+            status: "connected",
+            message: "Connection validated successfully",
+            accountInfo: isValid.accountInfo,
+          },
+        };
+      }
+      // Update failed connection
+      await ctx.db.patch(args.account_id, {
+        connection_status: "error" as ConnectionStatus,
+        last_error: JSON.stringify(isValid.error),
+        updated_at: now,
+      });
 
 			return {
 				success: false,
@@ -541,72 +543,6 @@
 			};
 		}
 	},
-=======
-  args: {
-    token_hash: v.string(),
-    account_id: v.id("email_accounts"),
-  },
-  handler: async (ctx, args): Promise<EmailAccountResult> => {
-    try {
-      // Validate user session
-      const { user } = await validateUserSession(ctx, args.token_hash);
-
-      // Get account
-      const account = await ctx.db.get(args.account_id);
-      if (!account || account.user_id !== user._id) {
-        return {
-          success: false,
-          error: {
-            code: "ACCOUNT_NOT_FOUND",
-            message: "Email account not found or access denied",
-          },
-        };
-      }
-
-      // Update status to connecting
-      await ctx.db.patch(args.account_id, {
-        connection_status: "connecting" as ConnectionStatus,
-        updated_at: Date.now(),
-      });
-
-      // Decrypt credentials for validation
-      const credentials = decryptCredentials(account.encrypted_credentials);
-
-      // TODO: Implement actual connection validation based on provider
-      // For now, simulate validation
-      const isValid = await simulateConnectionValidation(
-        account.provider,
-        credentials
-      );
-
-      const now = Date.now();
-
-      if (isValid.success) {
-        // Update successful connection
-        await ctx.db.patch(args.account_id, {
-          connection_status: "connected" as ConnectionStatus,
-          last_validated: now,
-          last_error: undefined,
-          updated_at: now,
-        });
-
-        return {
-          success: true,
-          data: {
-            accountId: args.account_id,
-            status: "connected",
-            message: "Connection validated successfully",
-            accountInfo: isValid.accountInfo,
-          },
-        };
-      }
-      // Update failed connection
-      await ctx.db.patch(args.account_id, {
-        connection_status: "error" as ConnectionStatus,
-        last_error: JSON.stringify(isValid.error),
-        updated_at: now,
-      });
-
       return {
         success: false,
         error: isValid.error || {
@@ -628,7 +564,6 @@
       };
     }
   },
->>>>>>> ba3ac71f
 });
 
 // Delete email account
