--- conflicted
+++ resolved
@@ -41,85 +41,37 @@
     .index("by_expires_at", ["expires_at"])
     .index("by_is_active", ["is_active"]),
 
-<<<<<<< HEAD
-	// Email Domain
-	email_accounts: defineTable({
-		user_id: v.id("auth_users"),
-		provider: v.union(
-			v.literal("gmail"),
-			v.literal("outlook"),
-			v.literal("imap"),
-			v.literal("smtp")
-		),
-		email: v.string(),
-		display_name: v.optional(v.string()),
-		encrypted_credentials: v.string(), // JSON string of encrypted EmailAccountConfig
-		is_active: v.boolean(),
-		last_validated: v.optional(v.number()),
-		connection_status: v.union(
-			v.literal("disconnected"),
-			v.literal("connecting"),
-			v.literal("connected"),
-			v.literal("error")
-		),
-		last_error: v.optional(v.string()), // JSON string of last EmailError
-		created_at: v.number(),
-		updated_at: v.number(),
-	})
-		.index("by_user_id", ["user_id"])
-		.index("by_provider", ["provider"])
-		.index("by_email", ["email"])
-		.index("by_user_and_provider", ["user_id", "provider"])
-		.index("by_is_active", ["is_active"])
-		.index("by_connection_status", ["connection_status"]),
-
-	email_templates: defineTable({
-		user_id: v.id("auth_users"),
-		name: v.string(),
-		subject: v.string(),
-		html_content: v.string(),
-		text_content: v.optional(v.string()),
-		variables: v.array(v.string()), // Template variables like {{name}}
-		category: v.optional(v.string()),
-		is_active: v.boolean(),
-		created_at: v.number(),
-		updated_at: v.number(),
-	})
-		.index("by_user_id", ["user_id"])
-		.index("by_category", ["category"])
-		.index("by_is_active", ["is_active"]),
-
-	email_logs: defineTable({
-		user_id: v.id("auth_users"),
-		account_id: v.optional(v.id("email_accounts")), // Reference to email account used
-		template_id: v.optional(v.id("email_templates")),
-		to_email: v.string(),
-		from_email: v.string(),
-		subject: v.string(),
-		status: v.union(
-			v.literal("queued"),
-			v.literal("sending"),
-			v.literal("sent"),
-			v.literal("delivered"),
-			v.literal("failed"),
-			v.literal("bounced")
-		),
-		provider: v.optional(v.string()), // gmail, outlook, etc.
-		external_id: v.optional(v.string()), // Provider's message ID
-		error_message: v.optional(v.string()),
-		sent_at: v.optional(v.number()),
-		delivered_at: v.optional(v.number()),
-		opened_at: v.optional(v.number()),
-		clicked_at: v.optional(v.number()),
-		created_at: v.number(),
-	})
-		.index("by_user_id", ["user_id"])
-		.index("by_account_id", ["account_id"])
-		.index("by_status", ["status"])
-		.index("by_to_email", ["to_email"])
-		.index("by_created_at", ["created_at"]),
-=======
   // Email Domain
+  email_accounts: defineTable({
+    user_id: v.id("auth_users"),
+    provider: v.union(
+      v.literal("gmail"),
+      v.literal("outlook"),
+      v.literal("imap"),
+      v.literal("smtp")
+    ),
+    email: v.string(),
+    display_name: v.optional(v.string()),
+    encrypted_credentials: v.string(), // JSON string of encrypted EmailAccountConfig
+    is_active: v.boolean(),
+    last_validated: v.optional(v.number()),
+    connection_status: v.union(
+      v.literal("disconnected"),
+      v.literal("connecting"),
+      v.literal("connected"),
+      v.literal("error")
+    ),
+    last_error: v.optional(v.string()), // JSON string of last EmailError
+    created_at: v.number(),
+    updated_at: v.number(),
+  })
+    .index("by_user_id", ["user_id"])
+    .index("by_provider", ["provider"])
+    .index("by_email", ["email"])
+    .index("by_user_and_provider", ["user_id", "provider"])
+    .index("by_is_active", ["is_active"])
+    .index("by_connection_status", ["connection_status"]),
+
   email_templates: defineTable({
     user_id: v.id("auth_users"),
     name: v.string(),
@@ -138,6 +90,7 @@
 
   email_logs: defineTable({
     user_id: v.id("auth_users"),
+    account_id: v.optional(v.id("email_accounts")), // Reference to email account used
     template_id: v.optional(v.id("email_templates")),
     to_email: v.string(),
     from_email: v.string(),
@@ -160,10 +113,10 @@
     created_at: v.number(),
   })
     .index("by_user_id", ["user_id"])
+    .index("by_account_id", ["account_id"])
     .index("by_status", ["status"])
     .index("by_to_email", ["to_email"])
     .index("by_created_at", ["created_at"]),
->>>>>>> ab79df1b
 
   // Workflow Domain
   workflow_runs: defineTable({
