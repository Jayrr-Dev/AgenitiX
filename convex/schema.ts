--- conflicted
+++ resolved
@@ -28,14 +28,9 @@
 		company: v.optional(v.string()),
 		role: v.optional(v.string()),
 		timezone: v.optional(v.string()),
-<<<<<<< HEAD
 		// Reference to Convex Auth user
 		convex_user_id: v.optional(v.string()),
-		// Magic Link fields
-=======
-		// Magic Link fields (keeping for backward compatibility)
->>>>>>> ed7ccc65
-		magic_link_token: v.optional(v.string()),
+		// Magic Link fields		magic_link_token: v.optional(v.string()),
 		magic_link_expires: v.optional(v.number()),
 		login_attempts: v.optional(v.number()),
 		last_login_attempt: v.optional(v.number()),
