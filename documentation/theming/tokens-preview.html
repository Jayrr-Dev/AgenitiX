--- conflicted
+++ resolved
@@ -427,11 +427,7 @@
   <div class="container">
     <div class="header">
       <h1>🎨 Design Tokens Preview</h1>
-<<<<<<< HEAD
-      <p>Auto-generated from <code>tokens.json</code> • Last updated: 28/7/2025, 19:45:00</p>
-=======
       <p>Auto-generated from <code>tokens.json</code> • Last updated: 7/29/2025, 9:31:53 AM</p>
->>>>>>> bd7068fb
     </div>
     
     <div class="stats">
